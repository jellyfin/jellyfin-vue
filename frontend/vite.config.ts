/* eslint-disable import/no-nodejs-modules */
import path, { dirname, resolve } from 'node:path';
import { fileURLToPath } from 'node:url';
import { readdirSync } from 'node:fs';
/* eslint-enable import/no-nodejs-modules */
import { defineConfig, UserConfig } from 'vite';
import vue from '@vitejs/plugin-vue';
import Pages from 'vite-plugin-pages';
import Layouts from 'vite-plugin-vue-layouts';
import Icons from 'unplugin-icons/vite';
import IconsResolver from 'unplugin-icons/resolver';
import Components from 'unplugin-vue-components/vite';
import { getFileBasedRouteName } from 'unplugin-vue-router';
import VueRouter from 'unplugin-vue-router/vite';
import {
  VueUseComponentsResolver,
  Vuetify3Resolver,
  VueUseDirectiveResolver
} from 'unplugin-vue-components/resolvers';
import visualizer from 'rollup-plugin-visualizer';
import virtual from '@rollup/plugin-virtual';
import VueI18nPlugin from '@intlify/unplugin-vue-i18n/vite';
import autoprefixer from 'autoprefixer';
<<<<<<< HEAD
// Browser compatibility
import legacy from '@vitejs/plugin-legacy';
import topLevelAwait from 'vite-plugin-top-level-await';
=======
/**
 * We need to match our locales to the date-fns ones for proper localization of dates.
 * In order to reduce bundle size, we calculate here (at build time) only the locales that we
 * have in our client, to include only those, instead of importing all of them.
 *
 * We expose them later as 'virtual:date-fns/locales' using @rollup/plugin-virtual
 */
import * as datefnslocales from 'date-fns/locale';

const dfnskeys = Object.keys(datefnslocales);
const localeFilesFolder = resolve(
  dirname(fileURLToPath(import.meta.url)),
  './locales/**'
);
const localeFiles = readdirSync(localeFilesFolder.replace('**', ''));
/**
 * We need this due to the differences between the vue i18n and date-fns locales.
 */
const dfnsExports = localeFiles
  .map((l) => l.replace('.json', ''))
  .map((l) => {
    const testStrings = l.split('-');
    const lang = testStrings.join('');

    /**
     * - If the i18n locale exactly matches the date-fns one
     * - Removes the potential dash to match for instance "en-US" from i18n to "enUS" for date-fns.
     * We also need to remove all the hyphens, as using named exports with them is not valid JS syntax
     */
    if (dfnskeys.includes(l) || dfnskeys.includes(lang)) {
      return lang;
      /**
       * Takes the part before the potential hyphen to try, for instance "fr-FR" in i18n to "fr"
       */
    } else if (dfnskeys.includes(testStrings[0])) {
      return `${testStrings[0]} as ${lang}`;
    }
  })
  .filter((l): l is string => typeof l === 'string');
/**
 * End of date-fns locale parsing
 */
>>>>>>> 5ae89283

export default defineConfig(({ mode }): UserConfig => {
  const config: UserConfig = {
    base: process.env.BUILD_JELLYFIN_WEB ? '/web/' : '/',
    server: {
      host: '0.0.0.0',
      port: 3000
    },
    define: {
      __COMMIT_HASH__: JSON.stringify(process.env.COMMIT_HASH || '')
    },
    plugins: [
      virtual({
        'virtual:date-fns/locales': `export { ${dfnsExports.join(
          ', '
        )} } from 'date-fns/locale'`
      }),
      /**
       * We're mixing both vite-plugin-pages and unplugin-vue-router because
       * there are issues with layouts and unplugin-vue-router is experimental:
       * https://github.com/posva/unplugin-vue-router/issues/29#issuecomment-1263134455
       *
       * At runtime we use vite-plugin-pages, while unplugin-vue-router is just
       * for types at development
       */
      Pages({
        routeStyle: 'nuxt',
        importMode: 'sync',
        moduleId: 'virtual:generated-pages'
      }),
      VueRouter({
        dts: './types/global/routes.d.ts',
        /**
         * unplugin-vue-router generates the route names differently
         * from vite-plugin-pages.
         *
         * We overwrite the name generation function so they match and TypeScript types
         * matches.
         */
        getRouteName: (node): string => {
          const name = getFileBasedRouteName(node);

          return name === '/'
            ? 'index'
            : name
                /**
                 * Remove first and trailing / character
                 */
                .replace(/^./, '')
                .replace(/\/$/, '')
                /**
                 * Routes with params have its types generated as
                 * _itemId, while vite-plugin-pages just use hyphens for everything
                 */
                .replace('/', '-')
                .replace('_', '');
        }
      }),
      vue(),
      Layouts({
        importMode: () => 'sync',
        defaultLayout: 'default'
      }),
      // This plugin allows to autoimport vue components
      Components({
        dts: './types/global/components.d.ts',
        /**
         * The icons resolver finds icons components from 'unplugin-icons' using this convenction:
         * {prefix}-{collection}-{icon} e.g. <i-mdi-thumb-up />
         */
        resolvers: [
          IconsResolver(),
          VueUseComponentsResolver(),
          Vuetify3Resolver(),
          VueUseDirectiveResolver()
        ]
      }),
      /**
       * This plugin allows to use all icons from Iconify as vue components
       * See: https://github.com/antfu/unplugin-icons
       */
      Icons({
        compiler: 'vue3'
      }),
      VueI18nPlugin({
        runtimeOnly: true,
        compositionOnly: true,
        fullInstall: false,
        forceStringify: true,
        include: localeFilesFolder
      })
    ],
    build: {
      /**
       * See main.ts for an explanation of this target
       */
      target: 'es2022',
      modulePreload: false,
      reportCompressedSize: false,
      rollupOptions: {
        output: {
          assetFileNames: (assetInfo) => {
            if (assetInfo.name?.endsWith('jassub-worker.wasm')) {
              return 'assets/jassub-worker.wasm';
            }

            return 'assets/[name]-[hash][extname]';
          },
          plugins: [
            mode === 'analyze'
              ? // rollup-plugin-visualizer
                // https://github.com/btd/rollup-plugin-visualizer
                visualizer({
                  open: true,
                  filename: 'dist/stats.html',
                  gzipSize: true,
                  brotliSize: true
                })
              : undefined
          ]
        }
      }
    },
    css: {
      postcss: {
        plugins: [autoprefixer()]
      }
    },
    preview: {
      port: 3000,
      strictPort: true,
      host: '0.0.0.0',
      cors: true
    },
    resolve: {
      alias: {
        '@/': `${path.resolve(
          path.dirname(fileURLToPath(import.meta.url)),
          './src'
        )}/`
      }
    }
  };

  /**
   * Enable support for legacy webview app wrapper like LG WebOS 5
   * Overwrites: build.target
   * Build with 'npm run build-jellyfin-web'
   */
  if (process.env.BUILD_JELLYFIN_WEB) {
    config.plugins?.push(
      legacy({
        targets: ['chrome >=68'],
        modernPolyfills: true
      })
    );
    config.plugins?.push(
      topLevelAwait({
        // The export name of top-level await promise for each chunk module
        promiseExportName: '__tla',
        // The function to generate import names of top-level await promise in each chunk module
        promiseImportName: (i) => `__tla_${i}`
      })
    );
  }

  return config;
});<|MERGE_RESOLUTION|>--- conflicted
+++ resolved
@@ -21,11 +21,9 @@
 import virtual from '@rollup/plugin-virtual';
 import VueI18nPlugin from '@intlify/unplugin-vue-i18n/vite';
 import autoprefixer from 'autoprefixer';
-<<<<<<< HEAD
 // Browser compatibility
 import legacy from '@vitejs/plugin-legacy';
 import topLevelAwait from 'vite-plugin-top-level-await';
-=======
 /**
  * We need to match our locales to the date-fns ones for proper localization of dates.
  * In order to reduce bundle size, we calculate here (at build time) only the locales that we
@@ -68,7 +66,6 @@
 /**
  * End of date-fns locale parsing
  */
->>>>>>> 5ae89283
 
 export default defineConfig(({ mode }): UserConfig => {
   const config: UserConfig = {
