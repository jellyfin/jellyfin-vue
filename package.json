--- conflicted
+++ resolved
@@ -46,11 +46,8 @@
     "shaka-player": "^3.0.6",
     "swiper": "5.x",
     "uuid": "^8.3.1",
-<<<<<<< HEAD
     "vue-awesome-swiper": "^4.1.1",
-=======
     "vee-validate": "^3.4.5",
->>>>>>> 889fd26c
     "vue-virtual-scroller": "^1.0.10",
     "vueperslides": "^2.12.1"
   },
