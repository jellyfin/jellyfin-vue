/* eslint-disable @typescript-eslint/ban-ts-comment */
import type { NuxtConfig } from '@nuxt/types';

const config: NuxtConfig = {
  /*
   ** Nuxt rendering mode
   ** See https://nuxtjs.org/api/configuration-mode
   */
  ssr: false,
  /*
   ** Disables telemetry prompt while installing dependencies
   ** See https://github.com/nuxt/telemetry
   */
  telemetry: false,
  /*
   ** Nuxt target
   ** See https://nuxtjs.org/api/configuration-target
   */
  target: 'server',
  /*
   ** Module loading mode
   ** See https://nuxtjs.org/api/configuration-modern
   */
  modern: 'client',
  /*
   ** Progress bar between routes
   ** See https://nuxtjs.org/api/configuration-loading
   */
  loading: {
    color: '#00A4DC',
    failedColor: '#FF5252',
    height: '4px'
  },
  /*
   ** Headers of the page
   ** See https://nuxtjs.org/api/configuration-head
   */
  head: {
    titleTemplate: '%s - Jellyfin',
    title: 'Jellyfin',
    meta: [
      { charset: 'utf-8' },
      { name: 'viewport', content: 'width=device-width, initial-scale=1' },
      {
        hid: 'description',
        name: 'description',
        content: process.env.npm_package_description || ''
      }
    ],
    link: [{ rel: 'icon', type: 'image/x-icon', href: '/favicon.ico' }]
  },
  /*
   ** Global CSS
   */
  css: ['~/assets/global.scss', '@mdi/font/css/materialdesignicons.css'],
  /*
   ** Plugins to load before mounting the App
   ** https://nuxtjs.org/guide/plugins
   */
  plugins: [
    // General
    'plugins/appInitPlugin.ts',
    'plugins/veeValidate.ts',
    // Components
    'plugins/components/swiper.ts',
    'plugins/components/vueperSlides.ts',
    'plugins/components/vueVirtualScroller.ts',
    'plugins/components/veeValidate.ts',
    // Utility
    'plugins/browserDetection.ts',
    'plugins/playbackProfile.ts',
    'plugins/apiPlugin.ts'
  ],
  /*
   ** Auto import components
   ** See https://nuxtjs.org/api/configuration-components
   */
  components: true,
  /*
   ** Nuxt.js dev-modules
   */
  buildModules: [
    '@nuxt/typescript-build',
    // Doc: https://github.com/nuxt-community/stylelint-module
    '@nuxtjs/stylelint-module',
    '@nuxtjs/vuetify',
    '@nuxtjs/date-fns'
  ],
  /*
   ** Nuxt.js modules
   */
  modules: [
    'nuxt-i18n',
    [
      'nuxt-vuex-localstorage',
      {
        localStorage: ['user', 'deviceProfile', 'servers']
      }
    ],
    // Doc: https://axios.nuxtjs.org/usage
    '@nuxtjs/axios',
    '@nuxtjs/auth',
    '@nuxtjs/pwa'
  ],
  /*
   ** Router configuration
   */
  router: {
    middleware: ['auth']
  },
  /*
   ** Axios module configuration
   ** See https://axios.nuxtjs.org/options
   */
  axios: {
    baseURL: ''
  },
  /*
   ** Axios-based Authentication
   ** See https://auth.nuxtjs.org/schemes/local.html#options
   */
  auth: {
    redirect: {
      login: '/login',
      logout: '/login',
      callback: false,
      home: '/'
    },
    strategies: {
      jellyfin: {
        _scheme: '~/schemes/jellyfinScheme'
      }
    }
  },
  i18n: {
    locales: [
      { code: 'chi', iso: 'zh-Hans', name: '简体中文', file: 'zh_Hans.json' },
      { code: 'cs', iso: 'cs-CZ', name: 'Čeština', file: 'cs.json' },
      { code: 'de', iso: 'de-DE', name: 'Deutsch', file: 'de.json' },
      { code: 'en', iso: 'en-US', name: 'English', file: 'en-US.json' },
      { code: 'es', iso: 'es-ES', name: 'Español (España)', file: 'es.json' },
      { code: 'fr', iso: 'fr-FR', name: 'Français', file: 'fr-FR.json' },
      { code: 'nb', iso: 'nb-NO', name: 'Bokmål', file: 'nb_NO.json' },
      { code: 'nl', iso: 'nl-NL', name: 'Nederlands', file: 'nl.json' },
      { code: 'pl', iso: 'pl-PL', name: 'Polski', file: 'pl.json' },
      { code: 'ro', iso: 'ro-RO', name: 'Română', file: 'ro.json' },
      { code: 'sk', iso: 'sk-SK', name: 'Slovenčina', file: 'sk.json' },
      { code: 'sl', iso: 'sl-SI', name: 'Slovenščina', file: 'sl.json' },
      { code: 'sv', iso: 'sv-SE', name: 'Svenska', file: 'sv.json' },
      { code: 'ta', iso: 'ta-IN', name: 'தமிழ்', file: 'ta.json' },
      { code: 'tr', iso: 'tr-TR', name: 'Türkçe', file: 'tr.json' },
      { code: 'vi', iso: 'vi-VN', name: 'Tiếng Việt', file: 'vi.json' }
    ],
    lazy: true,
    langDir: 'locales/',
    strategy: 'no_prefix',
    defaultLocale: 'en',
    vueI18n: {
      fallbackLocale: 'en'
    }
  },
  /*
   ** vuetify module configuration
   ** https://github.com/nuxt-community/vuetify-module
   */
  vuetify: {
    customVariables: ['~/assets/variables.scss'],
    treeShake: true,
    defaultAssets: false,
    theme: {
      dark: true,
      default: 'dark',
      disable: false,
      themes: {
        dark: {
          primary: '#00A4DC',
          secondary: '#424242',
          accent: '#FF4081',
          info: '#2196F3',
          warning: '#FB8C00',
          error: '#FF5252',
          success: '#4CAF50',
          background: '#101010',
          track: '#272727',
          thumb: '#303030'
        },
        light: {
          primary: '#00A4DC',
          secondary: '#424242',
          accent: '#FF4081',
          info: '#2196F3',
          warning: '#FB8C00',
          error: '#FF5252',
          success: '#4CAF50',
          background: '#f2f2f2',
          track: '#FFFFFF',
          thumb: '#000000'
        }
      },
      options: {
        customProperties: true
      }
    }
  },
  /*
   ** Build configuration
   ** See https://nuxtjs.org/api/configuration-build/
   */
  build: {
    // @ts-ignore -- Undocumented options
    loadingScreen: {
      image: 'icon.png',
      colors: {
        client: '#00A4DC',
        modern: '#424242'
      }
    },
    babel: {
      // envName: server, client, modern
      presets(): any {
        return [
          [
            '@nuxt/babel-preset-app',
            {
              corejs: { version: 3 }
            }
          ]
        ];
      }
    },
<<<<<<< HEAD
    extend(config, { isDev, isClient }) {
      if (isClient) {
        // Web Worker support
        config.module.rules.push({
          test: /\.worker\.(js|ts)$/i,
          use: [
            {
              loader: 'comlink-loader',
              options: {
                singleton: true
              }
            }
          ]
        });
      }
    },
    transpile: ['@nuxtjs/auth']
=======
    transpile: ['@nuxtjs/auth', 'vee-validate/dist/rules']
>>>>>>> 3c0c43bc
  },

  /**
   * Host set to 0.0.0.0 in order to access the dev server on the LAN
   */
  server: {
    host: '0.0.0.0'
  }
};

export default config;<|MERGE_RESOLUTION|>--- conflicted
+++ resolved
@@ -228,7 +228,6 @@
         ];
       }
     },
-<<<<<<< HEAD
     extend(config, { isDev, isClient }) {
       if (isClient) {
         // Web Worker support
@@ -245,10 +244,7 @@
         });
       }
     },
-    transpile: ['@nuxtjs/auth']
-=======
     transpile: ['@nuxtjs/auth', 'vee-validate/dist/rules']
->>>>>>> 3c0c43bc
   },
 
   /**
