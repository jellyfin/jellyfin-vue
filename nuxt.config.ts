--- conflicted
+++ resolved
@@ -210,7 +210,6 @@
         ];
       }
     },
-<<<<<<< HEAD
     extend(config, { isDev, isClient }) {
       // Web Worker support
       if (isClient) {
@@ -220,10 +219,8 @@
           exclude: /(node_modules)/
         })
       }
-    }
-=======
+    },
     transpile: ['@nuxtjs/auth']
->>>>>>> 13192181
   },
 
   /**
